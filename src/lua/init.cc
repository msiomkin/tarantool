--- conflicted
+++ resolved
@@ -172,17 +172,8 @@
 	lua_pop(L, 1);
 }
 
-<<<<<<< HEAD
 /* }}} */
 
-/* {{{ package.path for require */
-
-static void
-tarantool_lua_setpath(struct lua_State *L, const char *type, ...)
-__attribute__((sentinel));
-
-=======
->>>>>>> a24874dc
 /**
  * Prepend the variable list of arguments to the Lua
  * package search path
@@ -193,10 +184,6 @@
 	const char *home = getenv("HOME");
 	lua_getglobal(L, "package");
 	int top = lua_gettop(L);
-	lua_pushstring(L, cfg.script_dir);
-	lua_pushliteral(L, "/?.lua;");
-	lua_pushstring(L, cfg.script_dir);
-	lua_pushliteral(L, "/?/init.lua;");
 	if (home != NULL) {
 		lua_pushstring(L, home);
 		lua_pushliteral(L, "/.luarocks/share/lua/5.1/?.lua;");
@@ -212,8 +199,6 @@
 	lua_concat(L, lua_gettop(L) - top);
 	lua_setfield(L, top, "path");
 
-	lua_pushstring(L, cfg.script_dir);
-	lua_pushliteral(L, "/?.so;");
 	if (home != NULL) {
 		lua_pushstring(L, home);
 		lua_pushliteral(L, "/.luarocks/lib/lua/5.1/?.so;");
@@ -237,40 +222,8 @@
 		panic("failed to initialize Lua");
 	}
 	luaL_openlibs(L);
-	/*
-	 * Search for Lua modules, apart from the standard
-	 * locations in the system-wide Tarantool paths. This way
-	 * 2 types of packages become available for use: standard
-	 * Lua packages and Tarantool-specific Lua libs
-	 */
-	tarantool_lua_setpath(L, "path", MODULE_LUAPATH, NULL);
-	tarantool_lua_setpath(L, "cpath", MODULE_LIBPATH, NULL);
-
-<<<<<<< HEAD
-=======
 	tarantool_lua_setpaths(L);
 
-	/* Loadi 'ffi' extension and make it inaccessible */
-	lua_getglobal(L, "require");
-	lua_pushstring(L, "ffi");
-	if (lua_pcall(L, 1, 0, 0) != 0)
-		panic("%s", lua_tostring(L, -1));
-	lua_getglobal(L, "ffi");
-	/**
-	 * Remember the LuaJIT FFI extension reference index
-	 * to protect it from being garbage collected.
-	 */
-	(void) luaL_ref(L, LUA_REGISTRYINDEX);
-	lua_pushnil(L);
-	lua_setglobal(L, "ffi");
-	luaL_register(L, boxlib_name, boxlib);
-	lua_pop(L, 1);
-	luaL_register(L, fiberlib_name, fiberlib);
-	lua_pop(L, 1);
-	tarantool_lua_register_type(L, fiberlib_name, lbox_fiber_meta);
-	lua_register(L, "print", lbox_print);
-	lua_register(L, "pcall", lbox_pcall);
->>>>>>> a24874dc
 	lua_register(L, "tonumber64", lbox_tonumber64);
 	lua_register(L, "coredump", lbox_coredump);
 
