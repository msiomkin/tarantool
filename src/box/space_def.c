/*
 * Copyright 2010-2016, Tarantool AUTHORS, please see AUTHORS file.
 *
 * Redistribution and use in source and binary forms, with or
 * without modification, are permitted provided that the following
 * conditions are met:
 *
 * 1. Redistributions of source code must retain the above
 *    copyright notice, this list of conditions and the
 *    following disclaimer.
 *
 * 2. Redistributions in binary form must reproduce the above
 *    copyright notice, this list of conditions and the following
 *    disclaimer in the documentation and/or other materials
 *    provided with the distribution.
 *
 * THIS SOFTWARE IS PROVIDED BY <COPYRIGHT HOLDER> ``AS IS'' AND
 * ANY EXPRESS OR IMPLIED WARRANTIES, INCLUDING, BUT NOT LIMITED
 * TO, THE IMPLIED WARRANTIES OF MERCHANTABILITY AND FITNESS FOR
 * A PARTICULAR PURPOSE ARE DISCLAIMED. IN NO EVENT SHALL
 * <COPYRIGHT HOLDER> OR CONTRIBUTORS BE LIABLE FOR ANY DIRECT,
 * INDIRECT, INCIDENTAL, SPECIAL, EXEMPLARY, OR CONSEQUENTIAL
 * DAMAGES (INCLUDING, BUT NOT LIMITED TO, PROCUREMENT OF
 * SUBSTITUTE GOODS OR SERVICES; LOSS OF USE, DATA, OR PROFITS; OR
 * BUSINESS INTERRUPTION) HOWEVER CAUSED AND ON ANY THEORY OF
 * LIABILITY, WHETHER IN CONTRACT, STRICT LIABILITY, OR TORT
 * (INCLUDING NEGLIGENCE OR OTHERWISE) ARISING IN ANY WAY OUT OF
 * THE USE OF THIS SOFTWARE, EVEN IF ADVISED OF THE POSSIBILITY OF
 * SUCH DAMAGE.
 */

#include "space_def.h"
#include "diag.h"

const struct space_opts space_opts_default = {
	/* .temporary = */ false,
	/* .sql        = */ NULL,
};

const struct opt_def space_opts_reg[] = {
	OPT_DEF("temporary", OPT_BOOL, struct space_opts, temporary),
	OPT_DEF("sql", OPT_STRPTR, struct space_opts, sql),
	OPT_END,
};

/**
 * Size of the space_def, calculated using its name.
 * @param name_len Length of the space name.
 * @param field_defs_size Binary size of a field definitions
 *        array.
 * @param[out] names_offset Offset from the beginning of a def to
 *             a field names memory.
 * @param[out] fields_offset Offset from the beginning of a def to
 *             a fields array.
 * @retval Size in bytes.
 */
static inline size_t
space_def_sizeof(uint32_t name_len, uint32_t field_names_size,
		 uint32_t field_count, uint32_t *names_offset,
		 uint32_t *fields_offset)
{
	*fields_offset = sizeof(struct space_def) + name_len + 1;
	*names_offset = *fields_offset + field_count * sizeof(struct field_def);
	return *names_offset + field_names_size;
}

struct space_def *
space_def_dup(const struct space_def *src)
{
	uint32_t names_offset, fields_offset;
	uint32_t field_names_size = 0;
	for (uint32_t i = 0; i < src->field_count; ++i)
		field_names_size += strlen(src->fields[i].name) + 1;
	size_t size = space_def_sizeof(strlen(src->name), field_names_size,
				       src->field_count, &names_offset,
				       &fields_offset);
	struct space_def *ret = (struct space_def *) malloc(size);
	if (ret == NULL) {
		diag_set(OutOfMemory, size, "malloc", "ret");
		return NULL;
	}
	memcpy(ret, src, size);
<<<<<<< HEAD
	if (src->opts.sql != NULL) {
		ret->opts.sql = strdup(src->opts.sql);
		if (ret->opts.sql == NULL) {
			diag_set(OutOfMemory, strlen(src->opts.sql) + 1,
				 "strdup", "ret->opts.sql");
			free(ret);
			return NULL;
=======
	char *name_pos = (char *)ret + names_offset;
	if (src->field_count > 0) {
		ret->fields = (struct field_def *)((char *)ret + fields_offset);
		for (uint32_t i = 0; i < src->field_count; ++i) {
			ret->fields[i].name = name_pos;
			name_pos += strlen(name_pos) + 1;
>>>>>>> 88c7b9da
		}
	}
	return ret;
}

struct space_def *
space_def_new(uint32_t id, uint32_t uid, uint32_t exact_field_count,
	      const char *name, uint32_t name_len,
	      const char *engine_name, uint32_t engine_len,
	      const struct space_opts *opts, const struct field_def *fields,
	      uint32_t field_count)
{
	uint32_t field_names_size = 0;
	for (uint32_t i = 0; i < field_count; ++i)
		field_names_size += strlen(fields[i].name) + 1;
	uint32_t names_offset, fields_offset;
	size_t size = space_def_sizeof(name_len, field_names_size, field_count,
				       &names_offset, &fields_offset);
	struct space_def *def = (struct space_def *) malloc(size);
	if (def == NULL) {
		diag_set(OutOfMemory, size, "malloc", "def");
		return NULL;
	}
	assert(name_len <= BOX_NAME_MAX);
	assert(engine_len <= ENGINE_NAME_MAX);
	def->id = id;
	def->uid = uid;
	def->exact_field_count = exact_field_count;
	memcpy(def->name, name, name_len);
	def->name[name_len] = 0;
	memcpy(def->engine_name, engine_name, engine_len);
	def->engine_name[engine_len] = 0;
	def->opts = *opts;
<<<<<<< HEAD
	if (opts->sql != NULL) {
		def->opts.sql = strdup(opts->sql);
		if (def->opts.sql == NULL) {
			diag_set(OutOfMemory, strlen(opts->sql) + 1, "strdup",
				 "def->opts.sql");
			free(def);
			return NULL;
=======
	def->field_count = field_count;
	if (field_count == 0) {
		def->fields = NULL;
	} else {
		char *name_pos = (char *)def + names_offset;
		def->fields = (struct field_def *)((char *)def + fields_offset);
		for (uint32_t i = 0; i < field_count; ++i) {
			def->fields[i].name = name_pos;
			uint32_t len = strlen(fields[i].name);
			memcpy(def->fields[i].name, fields[i].name, len);
			def->fields[i].name[len] = 0;
			def->fields[i].type = fields[i].type;
			name_pos += len + 1;
>>>>>>> 88c7b9da
		}
	}
	return def;
}<|MERGE_RESOLUTION|>--- conflicted
+++ resolved
@@ -80,7 +80,6 @@
 		return NULL;
 	}
 	memcpy(ret, src, size);
-<<<<<<< HEAD
 	if (src->opts.sql != NULL) {
 		ret->opts.sql = strdup(src->opts.sql);
 		if (ret->opts.sql == NULL) {
@@ -88,14 +87,14 @@
 				 "strdup", "ret->opts.sql");
 			free(ret);
 			return NULL;
-=======
+		}
+	}
 	char *name_pos = (char *)ret + names_offset;
 	if (src->field_count > 0) {
 		ret->fields = (struct field_def *)((char *)ret + fields_offset);
 		for (uint32_t i = 0; i < src->field_count; ++i) {
 			ret->fields[i].name = name_pos;
 			name_pos += strlen(name_pos) + 1;
->>>>>>> 88c7b9da
 		}
 	}
 	return ret;
@@ -129,7 +128,6 @@
 	memcpy(def->engine_name, engine_name, engine_len);
 	def->engine_name[engine_len] = 0;
 	def->opts = *opts;
-<<<<<<< HEAD
 	if (opts->sql != NULL) {
 		def->opts.sql = strdup(opts->sql);
 		if (def->opts.sql == NULL) {
@@ -137,7 +135,8 @@
 				 "def->opts.sql");
 			free(def);
 			return NULL;
-=======
+		}
+	}
 	def->field_count = field_count;
 	if (field_count == 0) {
 		def->fields = NULL;
@@ -151,7 +150,6 @@
 			def->fields[i].name[len] = 0;
 			def->fields[i].type = fields[i].type;
 			name_pos += len + 1;
->>>>>>> 88c7b9da
 		}
 	}
 	return def;
