/*
 * Copyright 2010-2015, Tarantool AUTHORS, please see AUTHORS file.
 *
 * Redistribution and use in source and binary forms, with or
 * without modification, are permitted provided that the following
 * conditions are met:
 *
 * 1. Redistributions of source code must retain the above
 *    copyright notice, this list of conditions and the
 *    following disclaimer.
 *
 * 2. Redistributions in binary form must reproduce the above
 *    copyright notice, this list of conditions and the following
 *    disclaimer in the documentation and/or other materials
 *    provided with the distribution.
 *
 * THIS SOFTWARE IS PROVIDED BY <COPYRIGHT HOLDER> ``AS IS'' AND
 * ANY EXPRESS OR IMPLIED WARRANTIES, INCLUDING, BUT NOT LIMITED
 * TO, THE IMPLIED WARRANTIES OF MERCHANTABILITY AND FITNESS FOR
 * A PARTICULAR PURPOSE ARE DISCLAIMED. IN NO EVENT SHALL
 * <COPYRIGHT HOLDER> OR CONTRIBUTORS BE LIABLE FOR ANY DIRECT,
 * INDIRECT, INCIDENTAL, SPECIAL, EXEMPLARY, OR CONSEQUENTIAL
 * DAMAGES (INCLUDING, BUT NOT LIMITED TO, PROCUREMENT OF
 * SUBSTITUTE GOODS OR SERVICES; LOSS OF USE, DATA, OR PROFITS; OR
 * BUSINESS INTERRUPTION) HOWEVER CAUSED AND ON ANY THEORY OF
 * LIABILITY, WHETHER IN CONTRACT, STRICT LIABILITY, OR TORT
 * (INCLUDING NEGLIGENCE OR OTHERWISE) ARISING IN ANY WAY OUT OF
 * THE USE OF THIS SOFTWARE, EVEN IF ADVISED OF THE POSSIBILITY OF
 * SUCH DAMAGE.
 */
#include "sophia_index.h"
#include "sophia_engine.h"
#include "cfg.h"
#include "xrow.h"
#include "tuple.h"
#include "scoped_guard.h"
#include "txn.h"
#include "index.h"
#include "recovery.h"
#include "relay.h"
#include "space.h"
#include "schema.h"
#include "port.h"
#include "request.h"
#include "iproto_constants.h"
#include "small/rlist.h"
#include <errinj.h>
#include <sophia.h>
#include <stdlib.h>
#include <stdio.h>
#include <string.h>
#include <sys/stat.h>
#include <sys/types.h>
#include <dirent.h>
#include <errno.h>

void sophia_error(void *env)
{
	char *error = (char *)sp_getstring(env, "sophia.error", NULL);
	char msg[512];
	snprintf(msg, sizeof(msg), "%s", error);
	tnt_raise(ClientError, ER_SOPHIA, msg);
}

int sophia_info(const char *name, sophia_info_f cb, void *arg)
{
	SophiaEngine *e = (SophiaEngine *)engine_find("sophia");
	void *cursor = sp_getobject(e->env, NULL);
	void *o = NULL;
	if (name) {
		while ((o = sp_get(cursor, o))) {
			char *key = (char *)sp_getstring(o, "key", 0);
			if (name && strcmp(key, name) != 0)
				continue;
			char *value = (char *)sp_getstring(o, "value", 0);
			cb(key, value, arg);
			return 1;
		}
		sp_destroy(cursor);
		return 0;
	}
	while ((o = sp_get(cursor, o))) {
		char *key = (char *)sp_getstring(o, "key", 0);
		char *value = (char *)sp_getstring(o, "value", 0);
		cb(key, value, arg);
	}
	sp_destroy(cursor);
	return 0;
}

struct SophiaSpace: public Handler {
	SophiaSpace(Engine*);
	virtual struct tuple *
	executeReplace(struct txn*, struct space *space,
	               struct request *request);
	virtual struct tuple *
	executeDelete(struct txn*, struct space *space,
	              struct request *request);
	virtual struct tuple *
	executeUpdate(struct txn*, struct space *space,
	              struct request *request);
	virtual void
	executeUpsert(struct txn*, struct space *space,
	              struct request *request);
};

struct tuple *
SophiaSpace::executeReplace(struct txn *txn, struct space *space,
                            struct request *request)
{
	(void) txn;

	SophiaIndex *index = (SophiaIndex *)index_find(space, 0);

	space_validate_tuple_raw(space, request->tuple);

	int size = request->tuple_end - request->tuple;
	const char *key =
		tuple_field_raw(request->tuple, size,
		                index->key_def->parts[0].fieldno);
	primary_key_validate(index->key_def, key, index->key_def->part_count);

	/* Switch from INSERT to REPLACE during recovery.
	 *
	 * Database might hold newer key version than currenly
	 * recovered log record.
	 */
	enum dup_replace_mode mode = DUP_REPLACE_OR_INSERT;
	if (request->type == IPROTO_INSERT) {
		SophiaEngine *engine = (SophiaEngine *)space->handler->engine;
		if (engine->recovery_complete)
			mode = DUP_INSERT;
	}
	index->replace_or_insert(request->tuple, request->tuple_end, mode);
	return NULL;
}

struct tuple *
SophiaSpace::executeDelete(struct txn *txn, struct space *space,
                           struct request *request)
{
	(void) txn;

	SophiaIndex *index = (SophiaIndex *)index_find(space, request->index_id);
	const char *key = request->key;
	uint32_t part_count = mp_decode_array(&key);
	primary_key_validate(index->key_def, key, part_count);
	index->remove(key);
	return NULL;
}

struct tuple *
SophiaSpace::executeUpdate(struct txn *txn, struct space *space,
                           struct request *request)
{
	(void) txn;

	/* Try to find the tuple by unique key */
	SophiaIndex *index = (SophiaIndex *)index_find(space, request->index_id);
	const char *key = request->key;
	uint32_t part_count = mp_decode_array(&key);
	primary_key_validate(index->key_def, key, part_count);
	struct tuple *old_tuple = index->findByKey(key, part_count);

	if (old_tuple == NULL)
		return NULL;
	/* Sophia always yields a zero-ref tuple, GC it here. */
	TupleRef old_ref(old_tuple);

	/* Do tuple update */
	struct tuple *new_tuple =
		tuple_update(space->format,
		             region_aligned_alloc_xc_cb,
		             &fiber()->gc,
		             old_tuple, request->tuple,
		             request->tuple_end,
		             request->index_base);
	TupleRef ref(new_tuple);

	space_validate_tuple(space, new_tuple);
	space_check_update(space, old_tuple, new_tuple);

	index->replace_or_insert(new_tuple->data,
	                         new_tuple->data + new_tuple->bsize,
	                         DUP_REPLACE);
	return NULL;
}

void
SophiaSpace::executeUpsert(struct txn *txn, struct space *space,
                           struct request *request)
{
	(void) txn;
	SophiaIndex *index = (SophiaIndex *)index_find(space, request->index_id);

	/* Check field count in tuple */
	space_validate_tuple_raw(space, request->tuple);
	/* Check tuple fields */
	tuple_validate_raw(space->format, request->tuple);

	index->upsert(request->ops,
	              request->ops_end,
	              request->tuple,
	              request->tuple_end,
	              request->index_base);
}

SophiaSpace::SophiaSpace(Engine *e)
	:Handler(e)
{
}

SophiaEngine::SophiaEngine()
	:Engine("sophia")
	 ,m_prev_commit_lsn(-1)
	 ,m_prev_checkpoint_lsn(-1)
	 ,m_checkpoint_lsn(-1)
	 ,recovery_complete(0)
{
	flags = 0;
	env = NULL;
}

SophiaEngine::~SophiaEngine()
{
	if (env)
		sp_destroy(env);
}

static inline int
sophia_poll(SophiaEngine *e)
{
	void *req = sp_poll(e->env);
	if (req == NULL)
		return 0;
	struct fiber *fiber =
		(struct fiber *)sp_getstring(req, "arg", NULL);
	assert(fiber != NULL);
	fiber_set_key(fiber, FIBER_KEY_MSG, req);
	fiber_call(fiber);
	return 1;
}

static inline int
sophia_queue(SophiaEngine *e)
{
	return sp_getint(e->env, "performance.reqs");
}

static inline void
sophia_on_event(void *arg)
{
	SophiaEngine *engine = (SophiaEngine *)arg;
	ev_async_send(engine->cord->loop, &engine->watcher);
}

static void
sophia_idle_cb(ev_loop *loop, struct ev_idle *w, int /* events */)
{
	SophiaEngine *engine = (SophiaEngine *)w->data;
	sophia_poll(engine);
	if (sophia_queue(engine) == 0)
		ev_idle_stop(loop, w);
}

static void
sophia_async_schedule(ev_loop *loop, struct ev_async *w, int /* events */)
{
	SophiaEngine *engine = (SophiaEngine *)w->data;
	sophia_poll(engine);
	if (sophia_queue(engine))
		ev_idle_start(loop, &engine->idle);
}

void
SophiaEngine::init()
{
	cord = cord();
	ev_idle_init(&idle, sophia_idle_cb);
	ev_async_init(&watcher, sophia_async_schedule);
	ev_async_start(cord->loop, &watcher);
	watcher.data = this;
	idle.data = this;
	env = sp_env();
	if (env == NULL)
		panic("failed to create sophia environment");
	sp_setint(env, "sophia.path_create", 0);
	sp_setstring(env, "sophia.path", cfg_gets("sophia_dir"), 0);
	sp_setstring(env, "scheduler.on_event", (const void *)sophia_on_event, 0);
	sp_setstring(env, "scheduler.on_event_arg", (const void *)this, 0);
	sp_setint(env, "scheduler.threads", cfg_geti("sophia.threads"));
	sp_setint(env, "memory.limit", cfg_geti64("sophia.memory_limit"));
	sp_setint(env, "compaction.node_size", cfg_geti("sophia.node_size"));
	sp_setint(env, "compaction.page_size", cfg_geti("sophia.page_size"));
	sp_setint(env, "compaction.0.async", 1);
	sp_setint(env, "log.enable", 0);
	sp_setint(env, "log.two_phase_recover", 1);
	sp_setint(env, "log.commit_lsn", 1);
	int rc = sp_open(env);
	if (rc == -1)
		sophia_error(env);
}

void
SophiaEngine::endRecovery()
{
	if (recovery_complete)
		return;
	/* complete two-phase recovery */
	int rc = sp_open(env);
	if (rc == -1)
		sophia_error(env);
	recovery_complete = 1;
}

Handler *
SophiaEngine::open()
{
	return new SophiaSpace(this);
}

static inline void
sophia_send_row(struct relay *relay, uint32_t space_id, char *tuple,
                uint32_t tuple_size)
{
	struct recovery *r = relay->r;
	struct request_replace_body body;
	body.m_body = 0x82; /* map of two elements. */
	body.k_space_id = IPROTO_SPACE_ID;
	body.m_space_id = 0xce; /* uint32 */
	body.v_space_id = mp_bswap_u32(space_id);
	body.k_tuple = IPROTO_TUPLE;
	struct xrow_header row;
	row.type = IPROTO_INSERT;
	row.server_id = 0;
	row.lsn = vclock_inc(&r->vclock, row.server_id);
	row.bodycnt = 2;
	row.body[0].iov_base = &body;
	row.body[0].iov_len = sizeof(body);
	row.body[1].iov_base = tuple;
	row.body[1].iov_len = tuple_size;
	relay_send(relay, &row);
}

static inline struct key_def *
sophia_join_key_def(void *env, void *db)
{
	uint32_t id = sp_getint(db, "id");
	uint32_t count = sp_getint(db, "key-count");
	struct key_def *key_def;
	struct key_opts key_opts = key_opts_default;
	key_def = key_def_new(id, 0, "sophia_join", TREE, &key_opts, count);
	int i = 0;
	while (i < count) {
		char path[64];
		int len = snprintf(path, sizeof(path), "db.%d.index.key", id);
		if (i > 0) {
			snprintf(path + len, sizeof(path) - len, "_%d", i);
		}
		char *type = (char *)sp_getstring(env, path, NULL);
		assert(type != NULL);
		if (strcmp(type, "string") == 0)
			key_def->parts[i].type = STRING;
		else
		if (strcmp(type, "u64") == 0)
			key_def->parts[i].type = NUM;
		free(type);
		key_def->parts[i].fieldno = i;
		i++;
	}
	return key_def;
}

/**
 * Relay all data that should be present in the snapshot
 * to the replica.
 */
void
SophiaEngine::join(struct relay *relay)
{
	struct vclock *res = vclockset_last(&relay->r->snap_dir.index);
	if (res == NULL)
		tnt_raise(ClientError, ER_MISSING_SNAPSHOT);
	int64_t signt = vclock_sum(res);

	/* get snapshot object */
	char id[128];
	snprintf(id, sizeof(id), "view.%" PRIu64, signt);
	void *snapshot = sp_getobject(env, id);
	assert(snapshot != NULL);

	/* iterate through a list of databases which took a
	 * part in the snapshot */
	void *db;
	void *db_cursor = sp_getobject(snapshot, "db");
	if (db_cursor == NULL)
		sophia_error(env);

	while ((db = sp_get(db_cursor, NULL)))
	{
		/* prepare space schema */
		struct key_def *key_def;
		try {
			key_def = sophia_join_key_def(env, db);
		} catch (Exception *e) {
			sp_destroy(db_cursor);
			throw;
		}
		/* send database */
		void *cursor = sp_cursor(snapshot);
		if (cursor == NULL) {
			sp_destroy(db_cursor);
			key_def_delete(key_def);
			sophia_error(env);
		}
		void *obj = sp_document(db);
		while ((obj = sp_get(cursor, obj)))
		{
			uint32_t tuple_size;
			char *tuple = (char *)sophia_tuple_new(obj, key_def, NULL, &tuple_size);
			try {
				sophia_send_row(relay, key_def->space_id, tuple, tuple_size);
			} catch (Exception *e) {
				key_def_delete(key_def);
				free(tuple);
				sp_destroy(obj);
				sp_destroy(cursor);
				sp_destroy(db_cursor);
				throw;
			}
			free(tuple);
		}
		sp_destroy(cursor);
		key_def_delete(key_def);
	}
	sp_destroy(db_cursor);
}

Index*
SophiaEngine::createIndex(struct key_def *key_def)
{
	switch (key_def->type) {
	case TREE: return new SophiaIndex(key_def);
	default:
		assert(false);
		return NULL;
	}
}

void
SophiaEngine::dropIndex(Index *index)
{
	SophiaIndex *i = (SophiaIndex *)index;
	/* schedule asynchronous drop */
	int rc = sp_drop(i->db);
	if (rc == -1)
		sophia_error(env);
	/* unref db object */
	rc = sp_destroy(i->db);
	if (rc == -1)
		sophia_error(env);
	/* maybe start asynchronous database
	 * shutdown: last snapshot might hold a
	 * db pointer. */
	rc = sp_destroy(i->db);
	if (rc == -1)
		sophia_error(env);
	i->db  = NULL;
	i->env = NULL;
}

void
SophiaEngine::keydefCheck(struct space *space, struct key_def *key_def)
{
	switch (key_def->type) {
	case TREE: {
		if (! key_def->opts.is_unique) {
			tnt_raise(ClientError, ER_MODIFY_INDEX,
				  key_def->name,
				  space_name(space),
				  "Sophia TREE index must be unique");
		}
		if (key_def->iid != 0) {
			tnt_raise(ClientError, ER_MODIFY_INDEX,
				  key_def->name,
				  space_name(space),
				  "Sophia TREE secondary indexes are not supported");
		}
		const int keypart_limit = 8;
		if (key_def->part_count > keypart_limit) {
			tnt_raise(ClientError, ER_MODIFY_INDEX,
			          key_def->name,
			          space_name(space),
			          "Sophia TREE index too many key-parts (8 max)");
		}
		int i = 0;
		while (i < key_def->part_count) {
			struct key_part *part = &key_def->parts[i];
			if (part->type != NUM && part->type != STRING) {
				tnt_raise(ClientError, ER_MODIFY_INDEX,
				          key_def->name,
				          space_name(space),
				          "Sophia TREE index field type must be STR or NUM");
			}
			if (part->fieldno != i) {
				tnt_raise(ClientError, ER_MODIFY_INDEX,
				          key_def->name,
				          space_name(space),
				          "Sophia TREE key-parts must follow first and cannot be sparse");
			}
			i++;
		}
		break;
	}
	default:
		tnt_raise(ClientError, ER_INDEX_TYPE,
			  key_def->name,
			  space_name(space));
		break;
	}
}

void
SophiaEngine::begin(struct txn *txn)
{
	assert(txn->engine_tx == NULL);
	txn->engine_tx = sp_begin(env);
	if (txn->engine_tx == NULL)
		sophia_error(env);
}

void
SophiaEngine::prepare(struct txn *txn)
{
	/* A half committed transaction is no longer
	 * being part of concurrent index, but still can be
	 * commited or rolled back.
	 *
	 * This mode disables conflict resolution for 'prepared'
	 * transactions and solves the issue with concurrent
	 * write-write conflicts during wal write/yield.
	 *
	 * It is important to maintain correct serial
	 * commit order by wal_writer.
	 */
	sp_setint(txn->engine_tx, "half_commit", 1);

	int rc = sp_commit(txn->engine_tx);
	switch (rc) {
	case 1: /* rollback */
		txn->engine_tx = NULL;
	case 2: /* lock */
		tnt_raise(ClientError, ER_TRANSACTION_CONFLICT);
		break;
	case -1:
		sophia_error(env);
		break;
	}
}

void
SophiaEngine::commit(struct txn *txn, int64_t signature)
{
	if (txn->engine_tx == NULL)
		return;

	if (txn->n_rows > 0) {
		/* commit transaction using transaction commit signature */
		assert(signature >= 0);

		if (m_prev_commit_lsn == signature) {
			panic("sophia commit panic: m_prev_commit_lsn == signature = %"
			      PRIu64, signature);
		}
		/* Set tx id in Sophia only if tx has WRITE requests */
		sp_setint(txn->engine_tx, "lsn", signature);
		m_prev_commit_lsn = signature;
	}

	int rc = sp_commit(txn->engine_tx);
	if (rc == -1) {
		panic("sophia commit failed: txn->signature = %"
		      PRIu64, signature);
	}
	txn->engine_tx = NULL;
}

void
SophiaEngine::rollbackStatement(struct txn_stmt* /* stmt */)
{
	say_info("SophiaEngine::rollbackStatement()");
}

void
SophiaEngine::rollback(struct txn *txn)
{
	if (txn->engine_tx) {
		sp_destroy(txn->engine_tx);
		txn->engine_tx = NULL;
	}
}

void
SophiaEngine::beginJoin()
{
	/* put engine to recovery-complete state to
	 * correctly support join */
	endRecovery();
}

static inline void
sophia_snapshot(void *env, int64_t lsn)
{
	/* start asynchronous checkpoint */
	int rc = sp_setint(env, "scheduler.checkpoint", 0);
	if (rc == -1)
		sophia_error(env);
	char snapshot[128];
	snprintf(snapshot, sizeof(snapshot), "view.%" PRIu64, lsn);
	/* ensure snapshot is not already exists */
	void *o = sp_getobject(env, snapshot);
	if (o) {
		return;
	}
	snprintf(snapshot, sizeof(snapshot), "%" PRIu64, lsn);
	rc = sp_setstring(env, "view", snapshot, 0);
	if (rc == -1)
		sophia_error(env);
<<<<<<< HEAD
	/* tell snapshot to release a transaction */
	snprintf(snapshot, sizeof(snapshot), "view.%" PRIu64, lsn);
	o = sp_getobject(env, snapshot);
	assert(o != NULL);
	sp_setint(o, "db-view-only", 1);
=======
>>>>>>> a9b0ba36
}

static inline void
sophia_reference_checkpoint(void *env, int64_t lsn)
{
	/* recovered snapshot lsn is >= then last
	 * engine lsn */
	char checkpoint_id[32];
	snprintf(checkpoint_id, sizeof(checkpoint_id), "%" PRIu64, lsn);
	int rc = sp_setstring(env, "view", checkpoint_id, 0);
	if (rc == -1)
		sophia_error(env);
	char snapshot[128];
<<<<<<< HEAD
	snprintf(snapshot, sizeof(snapshot), "view.%" PRIu64, lsn);
	void *o = sp_getobject(env, snapshot);
	assert(o != NULL);
	sp_setint(o, "db-view-only", 1);
	/* update lsn */
	snprintf(snapshot, sizeof(snapshot), "view.%" PRIu64 ".lsn", lsn);
=======
	snprintf(snapshot, sizeof(snapshot), "snapshot.%" PRIu64 ".lsn", lsn);
>>>>>>> a9b0ba36
	rc = sp_setint(env, snapshot, lsn);
	if (rc == -1)
		sophia_error(env);
}

static inline int
sophia_snapshot_ready(void *env, int64_t lsn)
{
	/* get sophia lsn associated with snapshot */
	char snapshot[128];
	snprintf(snapshot, sizeof(snapshot), "view.%" PRIu64 ".lsn", lsn);
	int64_t snapshot_start_lsn = sp_getint(env, snapshot);
	if (snapshot_start_lsn == -1) {
		if (sp_error(env))
			sophia_error(env);
		panic("sophia snapshot %" PRIu64 " does not exist", lsn);
	}
	/* compare with a latest completed checkpoint lsn */
	int64_t last_lsn = sp_getint(env, "scheduler.checkpoint_lsn_last");
	return last_lsn >= snapshot_start_lsn;
}

static inline void
sophia_delete_checkpoint(void *env, int64_t lsn)
{
	char snapshot[128];
	snprintf(snapshot, sizeof(snapshot), "view.%" PRIu64, lsn);
	void *s = sp_getobject(env, snapshot);
	if (s == NULL) {
		if (sp_error(env))
			sophia_error(env);
		panic("sophia snapshot %" PRIu64 " does not exist", lsn);
	}
	int rc = sp_destroy(s);
	if (rc == -1)
		sophia_error(env);
}

void
SophiaEngine::recoverToCheckpoint(int64_t checkpoint_id)
{
	/*
	 * Create a reference to the "current" snapshot,
	 * to ensure correct reference counting when a new
	 * snapshot is created.
	 * Sophia doesn't store snapshot references persistently,
	 * so, after recovery, we remember the reference to the
	 * "previous" snapshot, so that when the next snapshot is
	 * taken, this reference is garbage collected. This
	 * will also prevent this snapshot from accidental
	 * garbage collection before a new snapshot is created,
	 * and thus ensure correct crash recovery in case of crash
	 * in the period between startup and creation of the first
	 * snapshot.
	 */
	sophia_reference_checkpoint(env, checkpoint_id);
	m_prev_checkpoint_lsn = checkpoint_id;
}

int
SophiaEngine::beginCheckpoint(int64_t lsn)
{
	assert(m_checkpoint_lsn == -1);
	if (lsn != m_prev_checkpoint_lsn) {
		sophia_snapshot(env, lsn);
		m_checkpoint_lsn = lsn;
		return 0;
	}
	errno = EEXIST;
	return -1;
}

int
SophiaEngine::waitCheckpoint()
{
	assert(m_checkpoint_lsn != -1);
	while (! sophia_snapshot_ready(env, m_checkpoint_lsn))
		fiber_yield_timeout(.020);
	return 0;
}

void
SophiaEngine::commitCheckpoint()
{
	if (m_prev_checkpoint_lsn >= 0)
		sophia_delete_checkpoint(env, m_prev_checkpoint_lsn);
	m_prev_checkpoint_lsn = m_checkpoint_lsn;
	m_checkpoint_lsn = -1;
}

void
SophiaEngine::abortCheckpoint()
{
	if (m_checkpoint_lsn >= 0) {
		sophia_delete_checkpoint(env, m_checkpoint_lsn);
		m_checkpoint_lsn = -1;
	}
}<|MERGE_RESOLUTION|>--- conflicted
+++ resolved
@@ -626,14 +626,6 @@
 	rc = sp_setstring(env, "view", snapshot, 0);
 	if (rc == -1)
 		sophia_error(env);
-<<<<<<< HEAD
-	/* tell snapshot to release a transaction */
-	snprintf(snapshot, sizeof(snapshot), "view.%" PRIu64, lsn);
-	o = sp_getobject(env, snapshot);
-	assert(o != NULL);
-	sp_setint(o, "db-view-only", 1);
-=======
->>>>>>> a9b0ba36
 }
 
 static inline void
@@ -647,16 +639,8 @@
 	if (rc == -1)
 		sophia_error(env);
 	char snapshot[128];
-<<<<<<< HEAD
-	snprintf(snapshot, sizeof(snapshot), "view.%" PRIu64, lsn);
-	void *o = sp_getobject(env, snapshot);
-	assert(o != NULL);
-	sp_setint(o, "db-view-only", 1);
 	/* update lsn */
 	snprintf(snapshot, sizeof(snapshot), "view.%" PRIu64 ".lsn", lsn);
-=======
-	snprintf(snapshot, sizeof(snapshot), "snapshot.%" PRIu64 ".lsn", lsn);
->>>>>>> a9b0ba36
 	rc = sp_setint(env, snapshot, lsn);
 	if (rc == -1)
 		sophia_error(env);
