
# Inprogress xlog must be renamed before second insert.

space = box.schema.create_space('tweedledum', { id = 0 })
---
...
.xlog.inprogress exists
space:create_index('primary', { type = 'hash' })
---
...
.xlog.inprogress has been successfully renamed

# Inprogress xlog must be renamed during regular termination.

box.space[0]:insert{3, 'third tuple'}
---
- [3, 'third tuple']
...
.xlog.inprogress exists
.xlog.inprogress has been successfully renamed

# An inprogress xlog file with one record must be renamed during recovery.

box.space[0]:insert{4, 'fourth tuple'}
---
- [4, 'fourth tuple']
...
box.space[0]:insert{5, 'Unfinished record'}
---
- [5, 'Unfinished record']
...
.xlog exists
.xlog.inprogress hash been successfully renamed
space = box.schema.create_space('test')
---
...
box.space['test']:create_index('primary')
---
...
box.space['test']:insert{1, 'first tuple'}
---
- [1, 'first tuple']
...
box.space['test']:insert{2, 'second tuple'}
---
- [2, 'second tuple']
...
.xlog exists
space = box.schema.create_space('test')
---
...
box.space['test']:create_index('primary')
---
...
box.space['test']:insert{1, 'first tuple'}
---
- [1, 'first tuple']
...
box.space['test']:delete{1}
---
- [1, 'first tuple']
...
box.space['test']:insert{1, 'third tuple'}
---
- [1, 'third tuple']
...
box.space['test']:insert{2, 'fourth tuple'}
---
- [2, 'fourth tuple']
...
.xlog exists
check log line for 'Duplicate key'

'Duplicate key' exists in server log

box.space['test']:get{1}
---
- [1, 'first tuple']
...
box.space['test']:get{2}
---
- [2, 'second tuple']
...
box.space['test']:len()
---
<<<<<<< HEAD
- 2
=======
 - 0
...
lua box.space[0]:insert{1, 'first tuple'}
---
 - 1: {'first tuple'}
...
lua box.space[0]:insert{2, 'second tuple'}
---
 - 2: {'second tuple'}
...
lua box.space[0]:insert{3, 'third tuple'}
---
 - 3: {'third tuple'}
...
lua box.space[0]:insert{4, 'fourth tuple'}
---
 - 4: {'fourth tuple'}
...
lua box.space[0]:select(0, 1)
---
 - 1: {'first tuple'}
...
lua box.space[0]:select(0, 2)
---
 - 2: {'second tuple'}
...
lua box.space[0]:select(0, 3)
---
...
lua box.space[0]:select(0, 4)
---
 - 4: {'fourth tuple'}
>>>>>>> 43b7da69
...<|MERGE_RESOLUTION|>--- conflicted
+++ resolved
@@ -83,40 +83,37 @@
 ...
 box.space['test']:len()
 ---
-<<<<<<< HEAD
 - 2
-=======
- - 0
 ...
-lua box.space[0]:insert{1, 'first tuple'}
----
- - 1: {'first tuple'}
-...
-lua box.space[0]:insert{2, 'second tuple'}
----
- - 2: {'second tuple'}
-...
-lua box.space[0]:insert{3, 'third tuple'}
----
- - 3: {'third tuple'}
-...
-lua box.space[0]:insert{4, 'fourth tuple'}
----
- - 4: {'fourth tuple'}
-...
-lua box.space[0]:select(0, 1)
----
- - 1: {'first tuple'}
-...
-lua box.space[0]:select(0, 2)
----
- - 2: {'second tuple'}
-...
-lua box.space[0]:select(0, 3)
+space = box.schema.create_space('test')
 ---
 ...
-lua box.space[0]:select(0, 4)
+box.space.test:create_index('primary')
 ---
- - 4: {'fourth tuple'}
->>>>>>> 43b7da69
+...
+box.space.test:insert{1, 'first tuple'}
+---
+- [1, 'first tuple']
+...
+box.space.test:insert{2, 'second tuple'}
+---
+- [2, 'second tuple']
+...
+box.space.test:insert{3, 'third tuple'}
+---
+- [3, 'third tuple']
+...
+box.space.test:insert{4, 'fourth tuple'}
+---
+- [4, 'fourth tuple']
+...
+check log line for 'ignoring missing WAL'
+
+'ignoring missing WAL' exists in server log
+
+box.space.test:select{}
+---
+- - [1, 'first tuple']
+  - [2, 'second tuple']
+  - [4, 'fourth tuple']
 ...