--- conflicted
+++ resolved
@@ -6,14 +6,5 @@
 config = engine.cfg
 is_parallel = True
 lua_libs = lua/sql_tokenizer.lua
-<<<<<<< HEAD
-<<<<<<< HEAD
-release_disabled = errinj.test.lua view_delayed_wal.test.lua sql-debug.test.lua
-=======
 release_disabled = errinj.test.lua view_delayed_wal.test.lua
-pretest_clean = True
->>>>>>> test: Added pretest_clean flag to tests
-=======
-release_disabled = errinj.test.lua view_delayed_wal.test.lua
-pretest_clean = True
->>>>>>> a1af8dd4
+pretest_clean = True