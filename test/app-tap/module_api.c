--- conflicted
+++ resolved
@@ -265,8 +265,6 @@
 	return 1;
 }
 
-<<<<<<< HEAD
-=======
 static int
 test_pushtuple(lua_State *L)
 {
@@ -303,7 +301,6 @@
 	return 1;
 }
 
->>>>>>> 26723734
 LUA_API int
 luaopen_module_api(lua_State *L)
 {
