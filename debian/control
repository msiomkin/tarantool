--- conflicted
+++ resolved
@@ -17,7 +17,6 @@
 Package: tarantool-common
 Architecture: all
 Priority: optional
-<<<<<<< HEAD
 Conflicts: tarantool-common (<< 1.5.3),
  tarantool-lts-common,
  tarantool-lts,
@@ -34,12 +33,7 @@
  tarantool-postgresql-plugin (<< 1.6~),
  libtarantool-dev (<< 1.6~)
 Replaces: tarantool-common (<< 1.5.3), tarantool-lts-common
-Depends: ${misc:Depends}, adduser
-=======
-Conflicts: tarantool-common (<< 1.5.3)
-Replaces: tarantool-common (<< 1.5.3)
 Depends: ${misc:Depends}, adduser, lsb-base
->>>>>>> 338e3a9d
 Description: Tarantool in-memory database - common files
  Tarantool is an in-memory database and Lua application server.
  This package provides scripts to work with tarantool configuration
